--- conflicted
+++ resolved
@@ -87,9 +87,6 @@
 
 LOCAL_APPS = [
     "eleganza.users",
-<<<<<<< HEAD
-    "eleganza.test",
-=======
     "eleganza.promotions",
     "eleganza.payments",
     "eleganza.orders",
@@ -97,7 +94,6 @@
     "eleganza.analytics",
     "eleganza.catalog",
     "eleganza.vendors",
->>>>>>> 9b967a9b
     # Your stuff: custom apps go here
 ]
 # https://docs.djangoproject.com/en/dev/ref/settings/#installed-apps
